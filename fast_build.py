#!/usr/bin/env python3
"""Minimal build script using Pandoc instead of Quarto."""

import hashlib
import os
import re
import subprocess
import time
import traceback
from pathlib import Path
from http.server import ThreadingHTTPServer, SimpleHTTPRequestHandler
import threading
import shutil
import yaml
# use a polling observer for wider compatibility
from watchdog.observers.polling import PollingObserver as Observer
from watchdog.events import FileSystemEventHandler
from selenium import webdriver
import selenium
from jinja2 import Environment, FileSystemLoader
import nbformat
from nbconvert.preprocessors import ExecutePreprocessor
from nbconvert.preprocessors.execute import NotebookClient
import html as html_lib


class LoggingExecutePreprocessor(ExecutePreprocessor):
    """Execute notebook cells with progress printed to stdout."""

    def preprocess(self, nb, resources=None, km=None):
        NotebookClient.__init__(self, nb, km)
        self.reset_execution_trackers()
        self._check_assign_resources(resources)
        cell_count = len(self.nb.cells)

        with self.setup_kernel():
            assert self.kc
            info_msg = self.wait_for_reply(self.kc.kernel_info())
            assert info_msg
            self.nb.metadata["language_info"] = info_msg["content"]["language_info"]
            for index, cell in enumerate(self.nb.cells):
                print(f"Executing cell {index + 1}/{cell_count}...", flush=True)
                self.preprocess_cell(cell, resources, index)
        self.set_widgets_metadata()

        return self.nb, self.resources


# Ensure Pandoc can be found even if only Quarto is installed
if not shutil.which("pandoc"):
    quarto_pandoc = Path("/opt/quarto/bin/tools/x86_64/pandoc")
    if quarto_pandoc.exists():
        os.environ["PATH"] += os.pathsep + str(quarto_pandoc.parent)

include_pattern = re.compile(r"\{\{\s*<\s*(include|embed)\s+([^>\s]+)\s*>\s*\}\}")
# Python code block pattern
code_pattern = re.compile(r"```\{python[^}]*\}\n(.*?)```", re.DOTALL)

# Collect anchor definitions {#sec:id}, {#fig:id}, {#tab:id}
anchor_pattern = re.compile(r"\{#(sec|fig|tab):([A-Za-z0-9_-]+)\}")
heading_pattern = re.compile(r"^(#+)\s+(.*?)\s*\{#(sec|fig|tab):([A-Za-z0-9_-]+)\}")


def load_rendered_files():
    cfg = yaml.safe_load(Path("_quarto.yml").read_text())
    return list(cfg.get("project", {}).get("render", []))


def load_bibliography_csl():
    cfg = yaml.safe_load(Path("_quarto.yml").read_text())
    bib = None
    csl = None
    if "bibliography" in cfg:
        bib = cfg["bibliography"]
    if "csl" in cfg:
        csl = cfg["csl"]
    fmt = cfg.get("format", {})
    if isinstance(fmt, dict):
        for v in fmt.values():
            if isinstance(v, dict):
                bib = bib or v.get("bibliography")
                csl = csl or v.get("csl")
    return bib, csl


def outputs_to_html(outputs: list[dict]) -> str:
    """Convert Jupyter cell outputs to HTML with embedded images."""
    parts = []
    for out in outputs:
        typ = out.get("output_type")
        if typ == "stream":
            text = out.get("text", "")
            parts.append(f"<pre>{html_lib.escape(text)}</pre>")
        elif typ in {"display_data", "execute_result"}:
            data = out.get("data", {})
            if "text/html" in data:
                parts.append(data["text/html"])
            elif "image/png" in data:
                src = f"data:image/png;base64,{data['image/png']}"
                parts.append(f"<img src='{src}'/>")
            elif "image/jpeg" in data:
                src = f"data:image/jpeg;base64,{data['image/jpeg']}"
                parts.append(f"<img src='{src}'/>")
            elif "text/plain" in data:
                parts.append(f"<pre>{html_lib.escape(data['text/plain'])}</pre>")
        elif typ == "error":
            tb = "\n".join(out.get("traceback", []))
            if not tb:
                tb = f"{out.get('ename', '')}: {out.get('evalue', '')}"
            parts.append(f"<pre style='color:red;'>{html_lib.escape(tb)}</pre>")
    return "\n".join(parts)


NOTEBOOK_CACHE_DIR = Path("_nbcache")


def execute_code_blocks(blocks: dict[str, list[tuple[str, str]]]) -> dict[tuple[str, int], str]:
    """Run code blocks as Jupyter notebooks with caching."""
    NOTEBOOK_CACHE_DIR.mkdir(parents=True, exist_ok=True)
    results: dict[tuple[str, int], str] = {}
    for src, cells in blocks.items():
        if not cells:
            continue
        codes = [c for c, _ in cells]
        md5s = [m for _, m in cells]
        combined = "".join(md5s).encode()
        nb_hash = hashlib.md5(combined).hexdigest()
        nb_path = NOTEBOOK_CACHE_DIR / f"{nb_hash}.ipynb"
        if nb_path.exists():
            nb = nbformat.read(nb_path, as_version=4)
        else:
            nb = nbformat.v4.new_notebook()
            nb.cells = [nbformat.v4.new_code_cell(c) for c in codes]
            ep = ExecutePreprocessor(kernel_name="python3", timeout=300, allow_errors=True)
            try:
                ep.preprocess(nb, {"metadata": {"path": str(Path(src).parent)}})
            except Exception as e:
                tb = traceback.format_exc()
                if nb.cells:
                    nb.cells[0].outputs = [
                        {
                            "output_type": "error",
                            "ename": type(e).__name__,
                            "evalue": str(e),
                            "traceback": tb.splitlines(),
                        }
                    ]
                    for cell in nb.cells[1:]:
                        cell.outputs = [
                            {
                                "output_type": "stream",
                                "name": "stderr",
                                "text": "previous cell failed to execute\n",
                            }
                        ]
            nbformat.write(nb, nb_path)
        for idx, cell in enumerate(nb.cells, start=1):
            html = outputs_to_html(cell.get("outputs", []))
            results[(src, idx)] = html
    return results


def build_include_map(render_files):
    """Map each included file to the files that include it."""
    included_by = {}
    for root_file in render_files:
        root_dir = Path(root_file).parent
        stack = [Path(root_file).resolve()]
        visited = set()
        while stack:
            current = stack.pop()
            if current in visited or not current.exists():
                continue
            visited.add(current)
            content = current.read_text()
            for _kind, inc in include_pattern.findall(content):
                target = (root_dir / inc).resolve()
                try:
                    target_rel = target.relative_to(Path(".").resolve())
                    current_rel = current.relative_to(Path(".").resolve())
                except ValueError:
                    target_rel = target
                    current_rel = current
                target_path = target_rel.as_posix()
                included_by.setdefault(target_path, []).append(current_rel.as_posix())
                stack.append(target)
    return included_by


def resolve_render_file(file, included_by, render_files):
    visited = set()
    while file not in render_files:
        if file in visited or file not in included_by:
            break
        visited.add(file)
        file = included_by[file][0]
    return file


def collect_anchors(render_files, included_by):
    anchors = {}
    for path in Path(".").rglob("*.qmd"):
        if BUILD_DIR in path.parents:
            continue
        lines = path.read_text().splitlines()
        for line in lines:
            for m in anchor_pattern.finditer(line):
                kind, ident = m.group(1), m.group(2)
                key = f"{kind}:{ident}"
                text = ident
                hm = heading_pattern.match(line)
                if hm:
                    text = hm.group(2).strip()
                render_file = resolve_render_file(
                    path.as_posix(), included_by, render_files
                )
                anchors[key] = (render_file, text)
    return anchors


ref_pattern = re.compile(r"@(sec|fig|tab):([A-Za-z0-9_-]+)")


def replace_refs_text(text, anchors, dest_dir: Path):
    def repl(match):
        kind, ident = match.group(1), match.group(2)
        key = f"{kind}:{ident}"
        if key in anchors:
            file, label = anchors[key]
            html_path = BUILD_DIR / file.replace(".qmd", ".html")
            rel = os.path.relpath(html_path, dest_dir)
            link = f"{rel}#{key}"
            return f"[{label}]({link})"
        return match.group(0)

    return ref_pattern.sub(repl, text)


def replace_refs(path, anchors):
    content = path.read_text()
    new_content = replace_refs_text(content, anchors, path.parent)
    if new_content != content:
        path.write_text(new_content)
        return True
    return False


BUILD_DIR = Path("_build")
BODY_TEMPLATE = Path("body-only.html").resolve()
PANDOC_TEMPLATE = Path("pandoc_template.html").resolve()
NAV_TEMPLATE = Path("nav_template.html").resolve()
MATHJAX_DIR = Path("mathjax").resolve()


def ensure_mathjax():
    """Ensure MathJax is available locally using npm if necessary."""
    script = MATHJAX_DIR / "es5" / "tex-mml-chtml.js"
    if script.exists():
        return
    tmp = Path("_mjtmp")
    tmp.mkdir(parents=True, exist_ok=True)
    subprocess.run(["npm", "init", "-y"], cwd=tmp, check=True)
    subprocess.run(["npm", "install", "mathjax-full"], cwd=tmp, check=True)
    src = tmp / "node_modules" / "mathjax-full" / "es5"
    (MATHJAX_DIR / "es5").mkdir(parents=True, exist_ok=True)
    shutil.copytree(src, MATHJAX_DIR / "es5", dirs_exist_ok=True)
    shutil.rmtree(tmp)


def build_include_tree(render_files):
    """Return mapping of each file to the files it includes and their root dirs."""
    tree = {}
    visited = set()
    stack = [Path(f).resolve() for f in render_files]
    root = Path(".").resolve()
    root_dirs = {Path(f).resolve(): Path(f).parent.resolve() for f in render_files}
    while stack:
        current = stack.pop()
        if current in visited or not current.exists():
            continue
        visited.add(current)
        root_dir = root_dirs.get(current, current.parent)
        includes = []
        text = current.read_text()
        for _kind, inc in include_pattern.findall(text):
            target = (current.parent / inc).resolve()
            if not target.exists():
                target = (root_dir / inc).resolve()
            if not target.exists():
                target = (root_dir.parent / inc).resolve()
            if not target.exists():
                continue
            try:
                rel = target.relative_to(root).as_posix()
            except ValueError:
                rel = target.as_posix()
            includes.append(rel)
            stack.append(target)
            # propagate the original root directory so includes are
            # resolved relative to the main document rather than the
            # including file
            root_dirs.setdefault(target, root_dir)
        try:
            key = current.relative_to(root).as_posix()
        except ValueError:
            key = current.as_posix()
        tree[key] = includes
    # convert keys to posix strings
    root_dirs_str = {
        p.relative_to(root).as_posix(): d for p, d in root_dirs.items() if p.exists()
    }
    return tree, root_dirs_str


def all_files(render_files, tree):
    files = {f for f in render_files if Path(f).exists()}
    for src, incs in tree.items():
        if Path(src).exists():
            files.add(src)
        for inc in incs:
            if Path(inc).exists():
                files.add(inc)
    return files


def build_order(render_files, tree):
    order = []
    visited = set()

    def visit(f):
        if f in visited:
            return
        visited.add(f)
        for child in tree.get(f, []):
            visit(child)
        order.append(f)

    for f in render_files:
        visit(f)
    return order


def mirror_and_modify(files, anchors, roots):
    project_root = PROJECT_ROOT
    code_blocks: dict[str, list[tuple[str, str]]] = {}
    for file in files:
        src = Path(file)
        dest = BUILD_DIR / file
        dest.parent.mkdir(parents=True, exist_ok=True)
        text = src.read_text()
        text = replace_refs_text(text, anchors, dest.parent)

        root_dir = roots.get(file, src.parent)

        def repl(match: re.Match) -> str:
            kind, inc = match.groups()
            # include paths are now relative to the main document root
            target_src = (root_dir / inc).resolve()
            if not target_src.exists():
                target_src = (src.parent / inc).resolve()
            if not target_src.exists():
                target_src = (root_dir.parent / inc).resolve()
            target_rel = target_src.relative_to(project_root)
            html_path = (BUILD_DIR / target_rel).with_suffix(".html")
            inc_path = os.path.relpath(html_path, dest.parent)
            # use an element marker preserved by Pandoc
            return f'<div data-{kind.lower()}="{inc_path}"></div>'

        text = include_pattern.sub(repl, text)

        idx = 0

        def repl_code(match: re.Match) -> str:
            nonlocal idx
            idx += 1
            code = match.group(1)
            md5 = hashlib.md5(code.encode()).hexdigest()
            src_rel = str(src)
            code_blocks.setdefault(src_rel, []).append((code, md5))
            return f"<div data-script=\"{src_rel}\" data-index=\"{idx}\" data-md5=\"{md5}\"></div>"
        text = code_pattern.sub(repl_code, text)
        dest.write_text(text)
    return code_blocks


PROJECT_ROOT = Path(".").resolve()


def render_file(src: Path, dest: Path, fragment: bool, bibliography=None, csl=None):
    """Render ``src`` to ``dest`` using Pandoc with embedded resources."""

    template = BODY_TEMPLATE if fragment else PANDOC_TEMPLATE
    args = [
        "pandoc",
        src.name,
        "--from",
        "markdown+raw_html",
        "--standalone",
        "--embed-resources",
        "--lua-filter",
        os.path.relpath(BUILD_DIR / "obs.lua", dest.parent),
        f"--mathjax={os.path.relpath(BUILD_DIR / 'mathjax' / 'es5' / 'tex-mml-chtml.js', dest.parent)}",
        "--template",
        os.path.relpath(template, dest.parent),
        "-o",
        dest.with_suffix(".html").name,
    ]
    if bibliography:
        args += ["--bibliography", os.path.relpath(bibliography, dest.parent)]
    if csl:
        args += ["--csl", os.path.relpath(csl, dest.parent)]
    try:
        subprocess.run(args, check=True, cwd=dest.parent, capture_output=True)
    except subprocess.CalledProcessError as e:
        raise RuntimeError(f"{e.stderr}")


from lxml import html as lxml_html


def parse_headings(html_path: Path):
    """Return a nested list of headings found in ``html_path``."""
    parser = lxml_html.HTMLParser(encoding="utf-8")
    tree = lxml_html.parse(str(html_path), parser)
    root = tree.getroot()
    headings = root.xpath("//h1|//h2|//h3|//h4|//h5|//h6")
    # Skip headings used for the page title which Quarto renders with the
    # ``title`` class. Including these in the navigation duplicates the page
    # title entry in the section list.
    def is_page_title(h):
        cls = h.get('class') or ''
        return 'title' in cls.split()

    headings = [h for h in headings if not is_page_title(h)]
    items: list[dict] = []
    stack = []
    for h in headings:
        level = int(h.tag[1])
        text = "".join(h.itertext()).strip()
        ident = h.get("id")
        node = {"level": level, "text": text, "id": ident, "children": []}
        while stack and stack[-1]["level"] >= level:
            stack.pop()
        if stack:
            stack[-1]["children"].append(node)
        else:
            items.append(node)
        stack.append(node)
    return items


def read_title(qmd: Path) -> str:
    text = qmd.read_text()
    if text.startswith("---"):
        end = text.find("\n---", 3)
        if end != -1:
            try:
                meta = yaml.safe_load(text[3:end])
                if isinstance(meta, dict) and "title" in meta:
                    return str(meta["title"])
            except Exception:
                pass
    m = re.search(r"^#\s+(.+)", text, re.MULTILINE)
    if m:
        return m.group(1).strip()
    return qmd.stem


def add_navigation(html_path: Path, pages: list[dict], current: str):
    """Insert navigation menu for ``html_path`` using ``pages`` data."""
    parser = lxml_html.HTMLParser(encoding="utf-8")
    tree = lxml_html.parse(str(html_path), parser)
    root = tree.getroot()
    body = root.xpath("//body")
    if not body:
        return
    env = Environment(loader=FileSystemLoader(str(NAV_TEMPLATE.parent)))
    tmpl = env.get_template(NAV_TEMPLATE.name)
    local_pages = []
    for page in pages:
        href_path = (BUILD_DIR / page["file"]).with_suffix(".html")
        href = os.path.relpath(href_path, html_path.parent)
        local_pages.append({**page, "href": href})
    rendered = tmpl.render(pages=local_pages, current=current)
    frags = lxml_html.fragments_fromstring(rendered)
    head = root.xpath("//head")
    head = head[0] if head else None
    for frag in frags:
        if frag.tag == "style" and head is not None:
            head.append(frag)
        else:
            body[0].insert(0, frag)
    tree.write(str(html_path), encoding="utf-8", method="html")


def postprocess_html(html_path: Path):
    """Replace placeholder nodes with referenced HTML bodies."""
    root = lxml_html.fromstring(html_path.read_text())
    for node in list(root.xpath("//*[@data-include] | //*[@data-embed]")):
        target_rel = node.get("data-include") or node.get("data-embed")
        target = (html_path.parent / target_rel).resolve()
        if target.exists():
            frag_text = target.read_text()
            frag = lxml_html.fromstring(frag_text)
            body = frag.xpath("body")
            if body:
                elems = list(body[0])
            else:
                elems = [frag]
            parent = node.getparent()
            idx = parent.index(node)
            parent.remove(node)
            end_c = lxml_html.HtmlComment(f"END include {target_rel}")
            start_c = lxml_html.HtmlComment(f"BEGIN include {target_rel}")
            parent.insert(idx, end_c)
            for elem in reversed(elems):
                parent.insert(idx, elem)
            parent.insert(idx, start_c)
        else:
            node.getparent().remove(node)
    # add MathJax if math is present
    has_math = bool(root.xpath('//*[@class="math inline" or @class="math display"]'))
    has_script = bool(root.xpath('//script[contains(@src, "MathJax")]'))
    if has_math and not has_script:
        head = root.xpath("//head")
        if head:
            path = os.path.relpath(
                BUILD_DIR / "mathjax" / "es5" / "tex-mml-chtml.js", html_path.parent
            )
            script = lxml_html.fragment_fromstring(
                f'<script id="MathJax-script" async src="{path}"></script>',
                create_parent=False,
            )
            head[0].append(script)
    html_path.write_text(lxml_html.tostring(root, encoding="unicode"))


def substitute_code_placeholders(html_path: Path, outputs: dict[tuple[str, int], str]):
    """Replace script placeholders in ``html_path`` using executed outputs."""
    parser = lxml_html.HTMLParser(encoding="utf-8")
    tree = lxml_html.parse(str(html_path), parser)
    root = tree.getroot()
    changed = False
    for node in list(root.xpath("//div[@data-script][@data-index]")):
        src = node.get("data-script")
        try:
            idx = int(node.get("data-index", "0"))
        except ValueError:
            idx = 0
        html = outputs.get((src, idx), "")
        frags = lxml_html.fragments_fromstring(html) if html else []
        parent = node.getparent()
        if parent is None:
            continue
        pos = parent.index(node)
        parent.remove(node)
        for frag in reversed(frags):
            parent.insert(pos, frag)
        changed = True
    if changed:
        tree.write(str(html_path), encoding="utf-8", method="html")


def build_all():
    BUILD_DIR.mkdir(parents=True, exist_ok=True)
    ensure_mathjax()
    shutil.copytree(MATHJAX_DIR, BUILD_DIR / "mathjax", dirs_exist_ok=True)
    # copy project configuration without the render list so individual renders
    # don't attempt to build the entire project
    cfg = yaml.safe_load(Path("_quarto.yml").read_text())
    if "project" in cfg and "render" in cfg["project"]:
        cfg["project"]["render"] = []
    (BUILD_DIR / "_quarto.yml").write_text(yaml.safe_dump(cfg))
    if Path("obs.lua").exists():
        shutil.copy2("obs.lua", BUILD_DIR / "obs.lua")
    render_files = load_rendered_files()
    bibliography, csl = load_bibliography_csl()
    include_map = build_include_map(render_files)
    tree, roots = build_include_tree(render_files)
    anchors = collect_anchors(render_files, include_map)

    files = all_files(render_files, tree)
    code_blocks = mirror_and_modify(files, anchors, roots)
    order = build_order(render_files, tree)
    for f in order:
        fragment = f not in render_files
        render_file(Path(f), BUILD_DIR / f, fragment, bibliography, csl)
        html_file = (BUILD_DIR / f).with_suffix(".html")
        postprocess_html(html_file)

    pages = []
    for qmd in render_files:
        html_file = (BUILD_DIR / qmd).with_suffix(".html")
        if html_file.exists():
            sections = parse_headings(html_file)
            pages.append(
                {
                    "file": qmd,
                    "href": html_file.name,
                    "title": read_title(Path(qmd)),
                    "sections": sections,
                }
            )

    for page in pages:
        html_file = (BUILD_DIR / page["file"]).with_suffix(".html")
        add_navigation(html_file, pages, page["file"])

    outputs = execute_code_blocks(code_blocks)
    for f in files:
        html_file = (BUILD_DIR / f).with_suffix(".html")
        if html_file.exists():
            substitute_code_placeholders(html_file, outputs)


class BrowserReloader:
    def __init__(self, url: str):
        self.url = url
        self.init_browser()

    def init_browser(self):
        try:
            self.browser = webdriver.Chrome()
        except Exception:
            self.browser = webdriver.Firefox()
        self.browser.get(self.url)

    def refresh(self):
        try:
            self.browser.refresh()
        except selenium.common.exceptions.WebDriverException:
            self.browser.quit()
            self.init_browser()


class ChangeHandler(FileSystemEventHandler):
    def __init__(self, build_func, refresher):
        self.build = build_func
        self.refresher = refresher

<<<<<<< HEAD
    def handle(self, path, is_directory):
        if not is_directory and path.endswith('.qmd') and '/_build/' not in path:
            print(f"Change detected: {path}")
=======
    def on_modified(self, event):
        if (
            not event.is_directory
            and event.src_path.endswith(".qmd")
            and "/_build/" not in event.src_path
        ):
            print(f"Change detected: {event.src_path}")
>>>>>>> b22208ea
            self.build()
            self.refresher.refresh()

    def on_modified(self, event):
        self.handle(event.src_path, event.is_directory)

    def on_created(self, event):
        self.handle(event.src_path, event.is_directory)

    def on_moved(self, event):
        self.handle(event.dest_path, event.is_directory)


def serve(dir: str = "_build", port: int = 8000):
    handler = SimpleHTTPRequestHandler
    httpd = ThreadingHTTPServer(("0.0.0.0", port), handler)
    print(f"Serving {dir} at http://localhost:{port}")
    Path(dir).mkdir(parents=True, exist_ok=True)
    orig = Path.cwd()
    try:
        os.chdir(dir)
        httpd.serve_forever()
    finally:
        os.chdir(orig)


def watch_and_serve():
    build_all()
    port = 8000
    render_files = load_rendered_files()
    include_map = build_include_map(render_files)
    files_to_watch = sorted(set(render_files) | set(include_map.keys()))

    if render_files:
        start_page = Path(render_files[0]).with_suffix(".html").as_posix()
    else:
        start_page = ""
    url = f"http://localhost:{port}/{start_page}"
<<<<<<< HEAD

    print("Watching files:")
    for f in files_to_watch:
        print(" ", f)

    threading.Thread(target=serve, kwargs={'dir': str(BUILD_DIR), 'port': port}, daemon=True).start()
    refresher = BrowserReloader(url)
    observer = Observer()
    handler = ChangeHandler(build_all, refresher)
    watched_dirs = {str(Path(f).parent) for f in files_to_watch}
    watched_dirs.add('.')
    for d in sorted(watched_dirs):
        observer.schedule(handler, d, recursive=False)
=======
    threading.Thread(
        target=serve, kwargs={"dir": str(BUILD_DIR), "port": port}, daemon=True
    ).start()
    refresher = BrowserReloader(url)
    observer = Observer()
    handler = ChangeHandler(build_all, refresher)
    observer.schedule(handler, ".", recursive=True)
>>>>>>> b22208ea
    observer.start()
    try:
        while True:
            time.sleep(1)
    except KeyboardInterrupt:
        observer.stop()
    observer.join()


if __name__ == "__main__":
    import argparse

    parser = argparse.ArgumentParser(description="Build site using Pandoc")
    parser.add_argument(
        "--watch", action="store_true", help="Watch files and serve site"
    )
    args = parser.parse_args()
    if args.watch:
        watch_and_serve()
    else:
        build_all()<|MERGE_RESOLUTION|>--- conflicted
+++ resolved
@@ -638,19 +638,9 @@
         self.build = build_func
         self.refresher = refresher
 
-<<<<<<< HEAD
     def handle(self, path, is_directory):
         if not is_directory and path.endswith('.qmd') and '/_build/' not in path:
             print(f"Change detected: {path}")
-=======
-    def on_modified(self, event):
-        if (
-            not event.is_directory
-            and event.src_path.endswith(".qmd")
-            and "/_build/" not in event.src_path
-        ):
-            print(f"Change detected: {event.src_path}")
->>>>>>> b22208ea
             self.build()
             self.refresher.refresh()
 
@@ -689,7 +679,6 @@
     else:
         start_page = ""
     url = f"http://localhost:{port}/{start_page}"
-<<<<<<< HEAD
 
     print("Watching files:")
     for f in files_to_watch:
@@ -703,15 +692,6 @@
     watched_dirs.add('.')
     for d in sorted(watched_dirs):
         observer.schedule(handler, d, recursive=False)
-=======
-    threading.Thread(
-        target=serve, kwargs={"dir": str(BUILD_DIR), "port": port}, daemon=True
-    ).start()
-    refresher = BrowserReloader(url)
-    observer = Observer()
-    handler = ChangeHandler(build_all, refresher)
-    observer.schedule(handler, ".", recursive=True)
->>>>>>> b22208ea
     observer.start()
     try:
         while True:
