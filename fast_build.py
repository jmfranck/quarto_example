#!/usr/bin/env python3
"""Minimal build script using Pandoc instead of Quarto."""

import hashlib
import os
import re
import subprocess
import time
import traceback
from pathlib import Path
from http.server import ThreadingHTTPServer, SimpleHTTPRequestHandler
import threading
import shutil
import yaml
from watchdog.observers import Observer
from watchdog.events import FileSystemEventHandler
from selenium import webdriver
import selenium
from jinja2 import Environment, FileSystemLoader
import nbformat
from nbconvert.preprocessors import ExecutePreprocessor
from nbconvert.preprocessors.execute import NotebookClient
import html as html_lib


class LoggingExecutePreprocessor(ExecutePreprocessor):
    """Execute notebook cells with progress printed to stdout."""

    def preprocess(self, nb, resources=None, km=None):
        NotebookClient.__init__(self, nb, km)
        self.reset_execution_trackers()
        self._check_assign_resources(resources)
        cell_count = len(self.nb.cells)

        with self.setup_kernel():
            assert self.kc
            info_msg = self.wait_for_reply(self.kc.kernel_info())
            assert info_msg
            self.nb.metadata["language_info"] = info_msg["content"]["language_info"]
            for index, cell in enumerate(self.nb.cells):
                print(f"Executing cell {index + 1}/{cell_count}...", flush=True)
                self.preprocess_cell(cell, resources, index)
        self.set_widgets_metadata()

        return self.nb, self.resources


# Ensure Pandoc can be found even if only Quarto is installed
if not shutil.which("pandoc"):
    quarto_pandoc = Path("/opt/quarto/bin/tools/x86_64/pandoc")
    if quarto_pandoc.exists():
        os.environ["PATH"] += os.pathsep + str(quarto_pandoc.parent)

include_pattern = re.compile(r"\{\{\s*<\s*(include|embed)\s+([^>\s]+)\s*>\s*\}\}")
# Python code block pattern
code_pattern = re.compile(r"```\{python[^}]*\}\n(.*?)```", re.DOTALL)

# Collect anchor definitions {#sec:id}, {#fig:id}, {#tab:id}
anchor_pattern = re.compile(r"\{#(sec|fig|tab):([A-Za-z0-9_-]+)\}")
heading_pattern = re.compile(r"^(#+)\s+(.*?)\s*\{#(sec|fig|tab):([A-Za-z0-9_-]+)\}")


def load_rendered_files():
    cfg = yaml.safe_load(Path("_quarto.yml").read_text())
    return list(cfg.get("project", {}).get("render", []))


def load_bibliography_csl():
    cfg = yaml.safe_load(Path("_quarto.yml").read_text())
    bib = None
    csl = None
    if "bibliography" in cfg:
        bib = cfg["bibliography"]
    if "csl" in cfg:
        csl = cfg["csl"]
    fmt = cfg.get("format", {})
    if isinstance(fmt, dict):
        for v in fmt.values():
            if isinstance(v, dict):
                bib = bib or v.get("bibliography")
                csl = csl or v.get("csl")
    return bib, csl


def outputs_to_html(outputs: list[dict]) -> str:
    """Convert Jupyter cell outputs to HTML with embedded images."""
    parts = []
    for out in outputs:
        typ = out.get("output_type")
        if typ == "stream":
            text = out.get("text", "")
            parts.append(f"<pre>{html_lib.escape(text)}</pre>")
        elif typ in {"display_data", "execute_result"}:
            data = out.get("data", {})
            if "text/html" in data:
                parts.append(data["text/html"])
            elif "image/png" in data:
                src = f"data:image/png;base64,{data['image/png']}"
                parts.append(f"<img src='{src}'/>")
            elif "image/jpeg" in data:
                src = f"data:image/jpeg;base64,{data['image/jpeg']}"
                parts.append(f"<img src='{src}'/>")
            elif "text/plain" in data:
                parts.append(f"<pre>{html_lib.escape(data['text/plain'])}</pre>")
        elif typ == "error":
            tb = "\n".join(out.get("traceback", []))
            if not tb:
                tb = f"{out.get('ename', '')}: {out.get('evalue', '')}"
            parts.append(f"<pre style='color:red;'>{html_lib.escape(tb)}</pre>")
    return "\n".join(parts)


NOTEBOOK_CACHE_DIR = Path("_nbcache")


def execute_code_blocks(blocks: dict[str, list[tuple[str, str]]]) -> dict[tuple[str, int], str]:
    """Run code blocks as Jupyter notebooks with caching."""
    NOTEBOOK_CACHE_DIR.mkdir(parents=True, exist_ok=True)
    results: dict[tuple[str, int], str] = {}
    for src, cells in blocks.items():
        if not cells:
            continue
<<<<<<< HEAD
        nb = nbformat.v4.new_notebook()
        nb.cells = [nbformat.v4.new_code_cell(c) for c in cells]
        ep = LoggingExecutePreprocessor(
            kernel_name="python3", timeout=300, allow_errors=True
        )
        try:
            ep.preprocess(nb, {"metadata": {"path": str(Path(src).parent)}})
        except Exception as e:
            tb = traceback.format_exc()
            if nb.cells:
                nb.cells[0].outputs = [
                    {
                        "output_type": "error",
                        "ename": type(e).__name__,
                        "evalue": str(e),
                        "traceback": tb.splitlines(),
                    }
                ]
                for cell in nb.cells[1:]:
                    cell.outputs = [
                        {
                            "output_type": "stream",
                            "name": "stderr",
                            "text": "previous cell failed to execute\n",
                        }
                    ]
=======
        codes = [c for c, _ in cells]
        md5s = [m for _, m in cells]
        combined = "".join(md5s).encode()
        nb_hash = hashlib.md5(combined).hexdigest()
        nb_path = NOTEBOOK_CACHE_DIR / f"{nb_hash}.ipynb"
        if nb_path.exists():
            nb = nbformat.read(nb_path, as_version=4)
        else:
            nb = nbformat.v4.new_notebook()
            nb.cells = [nbformat.v4.new_code_cell(c) for c in codes]
            ep = ExecutePreprocessor(kernel_name="python3", timeout=300, allow_errors=True)
            try:
                ep.preprocess(nb, {"metadata": {"path": str(Path(src).parent)}})
            except Exception:
                pass  # errors are captured in cell outputs
            nbformat.write(nb, nb_path)
>>>>>>> 6dc14b60
        for idx, cell in enumerate(nb.cells, start=1):
            html = outputs_to_html(cell.get("outputs", []))
            results[(src, idx)] = html
    return results


def build_include_map(render_files):
    """Map each included file to the files that include it."""
    included_by = {}
    for root_file in render_files:
        root_dir = Path(root_file).parent
        stack = [Path(root_file).resolve()]
        visited = set()
        while stack:
            current = stack.pop()
            if current in visited or not current.exists():
                continue
            visited.add(current)
            content = current.read_text()
            for _kind, inc in include_pattern.findall(content):
                target = (root_dir / inc).resolve()
                try:
                    target_rel = target.relative_to(Path(".").resolve())
                    current_rel = current.relative_to(Path(".").resolve())
                except ValueError:
                    target_rel = target
                    current_rel = current
                target_path = target_rel.as_posix()
                included_by.setdefault(target_path, []).append(current_rel.as_posix())
                stack.append(target)
    return included_by


def resolve_render_file(file, included_by, render_files):
    visited = set()
    while file not in render_files:
        if file in visited or file not in included_by:
            break
        visited.add(file)
        file = included_by[file][0]
    return file


def collect_anchors(render_files, included_by):
    anchors = {}
    for path in Path(".").rglob("*.qmd"):
        if BUILD_DIR in path.parents:
            continue
        lines = path.read_text().splitlines()
        for line in lines:
            for m in anchor_pattern.finditer(line):
                kind, ident = m.group(1), m.group(2)
                key = f"{kind}:{ident}"
                text = ident
                hm = heading_pattern.match(line)
                if hm:
                    text = hm.group(2).strip()
                render_file = resolve_render_file(
                    path.as_posix(), included_by, render_files
                )
                anchors[key] = (render_file, text)
    return anchors


ref_pattern = re.compile(r"@(sec|fig|tab):([A-Za-z0-9_-]+)")


def replace_refs_text(text, anchors, dest_dir: Path):
    def repl(match):
        kind, ident = match.group(1), match.group(2)
        key = f"{kind}:{ident}"
        if key in anchors:
            file, label = anchors[key]
            html_path = BUILD_DIR / file.replace(".qmd", ".html")
            rel = os.path.relpath(html_path, dest_dir)
            link = f"{rel}#{key}"
            return f"[{label}]({link})"
        return match.group(0)

    return ref_pattern.sub(repl, text)


def replace_refs(path, anchors):
    content = path.read_text()
    new_content = replace_refs_text(content, anchors, path.parent)
    if new_content != content:
        path.write_text(new_content)
        return True
    return False


BUILD_DIR = Path("_build")
BODY_TEMPLATE = Path("body-only.html").resolve()
PANDOC_TEMPLATE = Path("pandoc_template.html").resolve()
NAV_TEMPLATE = Path("nav_template.html").resolve()
MATHJAX_DIR = Path("mathjax").resolve()


def ensure_mathjax():
    """Ensure MathJax is available locally using npm if necessary."""
    script = MATHJAX_DIR / "es5" / "tex-mml-chtml.js"
    if script.exists():
        return
    tmp = Path("_mjtmp")
    tmp.mkdir(parents=True, exist_ok=True)
    subprocess.run(["npm", "init", "-y"], cwd=tmp, check=True)
    subprocess.run(["npm", "install", "mathjax-full"], cwd=tmp, check=True)
    src = tmp / "node_modules" / "mathjax-full" / "es5"
    (MATHJAX_DIR / "es5").mkdir(parents=True, exist_ok=True)
    shutil.copytree(src, MATHJAX_DIR / "es5", dirs_exist_ok=True)
    shutil.rmtree(tmp)


def build_include_tree(render_files):
    """Return mapping of each file to the files it includes and their root dirs."""
    tree = {}
    visited = set()
    stack = [Path(f).resolve() for f in render_files]
    root = Path(".").resolve()
    root_dirs = {Path(f).resolve(): Path(f).parent.resolve() for f in render_files}
    while stack:
        current = stack.pop()
        if current in visited or not current.exists():
            continue
        visited.add(current)
        root_dir = root_dirs.get(current, current.parent)
        includes = []
        text = current.read_text()
        for _kind, inc in include_pattern.findall(text):
            target = (current.parent / inc).resolve()
            if not target.exists():
                target = (root_dir / inc).resolve()
            if not target.exists():
                target = (root_dir.parent / inc).resolve()
            if not target.exists():
                continue
            try:
                rel = target.relative_to(root).as_posix()
            except ValueError:
                rel = target.as_posix()
            includes.append(rel)
            stack.append(target)
            # propagate the original root directory so includes are
            # resolved relative to the main document rather than the
            # including file
            root_dirs.setdefault(target, root_dir)
        try:
            key = current.relative_to(root).as_posix()
        except ValueError:
            key = current.as_posix()
        tree[key] = includes
    # convert keys to posix strings
    root_dirs_str = {
        p.relative_to(root).as_posix(): d for p, d in root_dirs.items() if p.exists()
    }
    return tree, root_dirs_str


def all_files(render_files, tree):
    files = {f for f in render_files if Path(f).exists()}
    for src, incs in tree.items():
        if Path(src).exists():
            files.add(src)
        for inc in incs:
            if Path(inc).exists():
                files.add(inc)
    return files


def build_order(render_files, tree):
    order = []
    visited = set()

    def visit(f):
        if f in visited:
            return
        visited.add(f)
        for child in tree.get(f, []):
            visit(child)
        order.append(f)

    for f in render_files:
        visit(f)
    return order


def mirror_and_modify(files, anchors, roots):
    project_root = PROJECT_ROOT
    code_blocks: dict[str, list[tuple[str, str]]] = {}
    for file in files:
        src = Path(file)
        dest = BUILD_DIR / file
        dest.parent.mkdir(parents=True, exist_ok=True)
        text = src.read_text()
        text = replace_refs_text(text, anchors, dest.parent)

        root_dir = roots.get(file, src.parent)

        def repl(match: re.Match) -> str:
            kind, inc = match.groups()
            # include paths are now relative to the main document root
            target_src = (root_dir / inc).resolve()
            if not target_src.exists():
                target_src = (src.parent / inc).resolve()
            if not target_src.exists():
                target_src = (root_dir.parent / inc).resolve()
            target_rel = target_src.relative_to(project_root)
            html_path = (BUILD_DIR / target_rel).with_suffix(".html")
            inc_path = os.path.relpath(html_path, dest.parent)
            # use an element marker preserved by Pandoc
            return f'<div data-{kind.lower()}="{inc_path}"></div>'

        text = include_pattern.sub(repl, text)

        idx = 0

        def repl_code(match: re.Match) -> str:
            nonlocal idx
            idx += 1
            code = match.group(1)
            md5 = hashlib.md5(code.encode()).hexdigest()
            src_rel = str(src)
<<<<<<< HEAD
            code_blocks.setdefault(src_rel, []).append(code)
            return f'<div data-script="{src_rel}" data-index="{idx}" data-md5="{md5}"></div>'

=======
            code_blocks.setdefault(src_rel, []).append((code, md5))
            return f"<div data-script=\"{src_rel}\" data-index=\"{idx}\" data-md5=\"{md5}\"></div>"
>>>>>>> 6dc14b60
        text = code_pattern.sub(repl_code, text)
        dest.write_text(text)
    return code_blocks


PROJECT_ROOT = Path(".").resolve()


def render_file(src: Path, dest: Path, fragment: bool, bibliography=None, csl=None):
    """Render ``src`` to ``dest`` using Pandoc with embedded resources."""

    template = BODY_TEMPLATE if fragment else PANDOC_TEMPLATE
    args = [
        "pandoc",
        src.name,
        "--from",
        "markdown+raw_html",
        "--standalone",
        "--embed-resources",
        "--lua-filter",
        os.path.relpath(BUILD_DIR / "obs.lua", dest.parent),
        f"--mathjax={os.path.relpath(BUILD_DIR / 'mathjax' / 'es5' / 'tex-mml-chtml.js', dest.parent)}",
        "--template",
        os.path.relpath(template, dest.parent),
        "-o",
        dest.with_suffix(".html").name,
    ]
    if bibliography:
        args += ["--bibliography", os.path.relpath(bibliography, dest.parent)]
    if csl:
        args += ["--csl", os.path.relpath(csl, dest.parent)]
    try:
        subprocess.run(args, check=True, cwd=dest.parent, capture_output=True)
    except subprocess.CalledProcessError as e:
        raise RuntimeError(f"{e.stderr}")


from lxml import html as lxml_html


def parse_headings(html_path: Path):
    """Return a nested list of headings found in ``html_path``."""
    parser = lxml_html.HTMLParser(encoding="utf-8")
    tree = lxml_html.parse(str(html_path), parser)
    root = tree.getroot()
    headings = root.xpath("//h1|//h2|//h3|//h4|//h5|//h6")
    # Skip headings used for the page title which Quarto renders with the
    # ``title`` class. Including these in the navigation duplicates the page
    # title entry in the section list.
    def is_page_title(h):
        cls = h.get('class') or ''
        return 'title' in cls.split()

    headings = [h for h in headings if not is_page_title(h)]
    items: list[dict] = []
    stack = []
    for h in headings:
        level = int(h.tag[1])
        text = "".join(h.itertext()).strip()
        ident = h.get("id")
        node = {"level": level, "text": text, "id": ident, "children": []}
        while stack and stack[-1]["level"] >= level:
            stack.pop()
        if stack:
            stack[-1]["children"].append(node)
        else:
            items.append(node)
        stack.append(node)
    return items


def read_title(qmd: Path) -> str:
    text = qmd.read_text()
    if text.startswith("---"):
        end = text.find("\n---", 3)
        if end != -1:
            try:
                meta = yaml.safe_load(text[3:end])
                if isinstance(meta, dict) and "title" in meta:
                    return str(meta["title"])
            except Exception:
                pass
    m = re.search(r"^#\s+(.+)", text, re.MULTILINE)
    if m:
        return m.group(1).strip()
    return qmd.stem


def add_navigation(html_path: Path, pages: list[dict], current: str):
    """Insert navigation menu for ``html_path`` using ``pages`` data."""
    parser = lxml_html.HTMLParser(encoding="utf-8")
    tree = lxml_html.parse(str(html_path), parser)
    root = tree.getroot()
    body = root.xpath("//body")
    if not body:
        return
    env = Environment(loader=FileSystemLoader(str(NAV_TEMPLATE.parent)))
    tmpl = env.get_template(NAV_TEMPLATE.name)
    local_pages = []
    for page in pages:
        href_path = (BUILD_DIR / page["file"]).with_suffix(".html")
        href = os.path.relpath(href_path, html_path.parent)
        local_pages.append({**page, "href": href})
    rendered = tmpl.render(pages=local_pages, current=current)
    frags = lxml_html.fragments_fromstring(rendered)
    head = root.xpath("//head")
    head = head[0] if head else None
    for frag in frags:
        if frag.tag == "style" and head is not None:
            head.append(frag)
        else:
            body[0].insert(0, frag)
    tree.write(str(html_path), encoding="utf-8", method="html")


def postprocess_html(html_path: Path):
    """Replace placeholder nodes with referenced HTML bodies."""
    root = lxml_html.fromstring(html_path.read_text())
    for node in list(root.xpath("//*[@data-include] | //*[@data-embed]")):
        target_rel = node.get("data-include") or node.get("data-embed")
        target = (html_path.parent / target_rel).resolve()
        if target.exists():
            frag_text = target.read_text()
            frag = lxml_html.fromstring(frag_text)
            body = frag.xpath("body")
            if body:
                elems = list(body[0])
            else:
                elems = [frag]
            parent = node.getparent()
            idx = parent.index(node)
            parent.remove(node)
            end_c = lxml_html.HtmlComment(f"END include {target_rel}")
            start_c = lxml_html.HtmlComment(f"BEGIN include {target_rel}")
            parent.insert(idx, end_c)
            for elem in reversed(elems):
                parent.insert(idx, elem)
            parent.insert(idx, start_c)
        else:
            node.getparent().remove(node)
    # add MathJax if math is present
    has_math = bool(root.xpath('//*[@class="math inline" or @class="math display"]'))
    has_script = bool(root.xpath('//script[contains(@src, "MathJax")]'))
    if has_math and not has_script:
        head = root.xpath("//head")
        if head:
            path = os.path.relpath(
                BUILD_DIR / "mathjax" / "es5" / "tex-mml-chtml.js", html_path.parent
            )
            script = lxml_html.fragment_fromstring(
                f'<script id="MathJax-script" async src="{path}"></script>',
                create_parent=False,
            )
            head[0].append(script)
    html_path.write_text(lxml_html.tostring(root, encoding="unicode"))


def substitute_code_placeholders(html_path: Path, outputs: dict[tuple[str, int], str]):
    """Replace script placeholders in ``html_path`` using executed outputs."""
    parser = lxml_html.HTMLParser(encoding="utf-8")
    tree = lxml_html.parse(str(html_path), parser)
    root = tree.getroot()
    changed = False
    for node in list(root.xpath("//div[@data-script][@data-index]")):
        src = node.get("data-script")
        try:
            idx = int(node.get("data-index", "0"))
        except ValueError:
            idx = 0
        html = outputs.get((src, idx), "")
        frags = lxml_html.fragments_fromstring(html) if html else []
        parent = node.getparent()
        if parent is None:
            continue
        pos = parent.index(node)
        parent.remove(node)
        for frag in reversed(frags):
            parent.insert(pos, frag)
        changed = True
    if changed:
        tree.write(str(html_path), encoding="utf-8", method="html")


def build_all():
    BUILD_DIR.mkdir(parents=True, exist_ok=True)
    ensure_mathjax()
    shutil.copytree(MATHJAX_DIR, BUILD_DIR / "mathjax", dirs_exist_ok=True)
    # copy project configuration without the render list so individual renders
    # don't attempt to build the entire project
    cfg = yaml.safe_load(Path("_quarto.yml").read_text())
    if "project" in cfg and "render" in cfg["project"]:
        cfg["project"]["render"] = []
    (BUILD_DIR / "_quarto.yml").write_text(yaml.safe_dump(cfg))
    if Path("obs.lua").exists():
        shutil.copy2("obs.lua", BUILD_DIR / "obs.lua")
    render_files = load_rendered_files()
    bibliography, csl = load_bibliography_csl()
    include_map = build_include_map(render_files)
    tree, roots = build_include_tree(render_files)
    anchors = collect_anchors(render_files, include_map)

    files = all_files(render_files, tree)
    code_blocks = mirror_and_modify(files, anchors, roots)
    order = build_order(render_files, tree)
    for f in order:
        fragment = f not in render_files
        render_file(Path(f), BUILD_DIR / f, fragment, bibliography, csl)
        html_file = (BUILD_DIR / f).with_suffix(".html")
        postprocess_html(html_file)

    pages = []
    for qmd in render_files:
        html_file = (BUILD_DIR / qmd).with_suffix(".html")
        if html_file.exists():
            sections = parse_headings(html_file)
            pages.append(
                {
                    "file": qmd,
                    "href": html_file.name,
                    "title": read_title(Path(qmd)),
                    "sections": sections,
                }
            )

    for page in pages:
        html_file = (BUILD_DIR / page["file"]).with_suffix(".html")
        add_navigation(html_file, pages, page["file"])

    outputs = execute_code_blocks(code_blocks)
    for f in files:
        html_file = (BUILD_DIR / f).with_suffix(".html")
        if html_file.exists():
            substitute_code_placeholders(html_file, outputs)


class BrowserReloader:
    def __init__(self, url: str):
        self.url = url
        self.init_browser()

    def init_browser(self):
        try:
            self.browser = webdriver.Chrome()
        except Exception:
            self.browser = webdriver.Firefox()
        self.browser.get(self.url)

    def refresh(self):
        try:
            self.browser.refresh()
        except selenium.common.exceptions.WebDriverException:
            self.browser.quit()
            self.init_browser()


class ChangeHandler(FileSystemEventHandler):
    def __init__(self, build_func, refresher):
        self.build = build_func
        self.refresher = refresher

    def on_modified(self, event):
        if (
            not event.is_directory
            and event.src_path.endswith(".qmd")
            and "/_build/" not in event.src_path
        ):
            print(f"Change detected: {event.src_path}")
            self.build()
            self.refresher.refresh()


def serve(dir: str = "_build", port: int = 8000):
    handler = SimpleHTTPRequestHandler
    httpd = ThreadingHTTPServer(("0.0.0.0", port), handler)
    print(f"Serving {dir} at http://localhost:{port}")
    Path(dir).mkdir(parents=True, exist_ok=True)
    orig = Path.cwd()
    try:
        os.chdir(dir)
        httpd.serve_forever()
    finally:
        os.chdir(orig)


def watch_and_serve():
    build_all()
    port = 8000
    render_files = load_rendered_files()
    if render_files:
        start_page = Path(render_files[0]).with_suffix(".html").as_posix()
    else:
        start_page = ""
    url = f"http://localhost:{port}/{start_page}"
    threading.Thread(
        target=serve, kwargs={"dir": str(BUILD_DIR), "port": port}, daemon=True
    ).start()
    refresher = BrowserReloader(url)
    observer = Observer()
    handler = ChangeHandler(build_all, refresher)
    observer.schedule(handler, ".", recursive=True)
    observer.start()
    try:
        while True:
            time.sleep(1)
    except KeyboardInterrupt:
        observer.stop()
    observer.join()


if __name__ == "__main__":
    import argparse

    parser = argparse.ArgumentParser(description="Build site using Pandoc")
    parser.add_argument(
        "--watch", action="store_true", help="Watch files and serve site"
    )
    args = parser.parse_args()
    if args.watch:
        watch_and_serve()
    else:
        build_all()<|MERGE_RESOLUTION|>--- conflicted
+++ resolved
@@ -120,34 +120,6 @@
     for src, cells in blocks.items():
         if not cells:
             continue
-<<<<<<< HEAD
-        nb = nbformat.v4.new_notebook()
-        nb.cells = [nbformat.v4.new_code_cell(c) for c in cells]
-        ep = LoggingExecutePreprocessor(
-            kernel_name="python3", timeout=300, allow_errors=True
-        )
-        try:
-            ep.preprocess(nb, {"metadata": {"path": str(Path(src).parent)}})
-        except Exception as e:
-            tb = traceback.format_exc()
-            if nb.cells:
-                nb.cells[0].outputs = [
-                    {
-                        "output_type": "error",
-                        "ename": type(e).__name__,
-                        "evalue": str(e),
-                        "traceback": tb.splitlines(),
-                    }
-                ]
-                for cell in nb.cells[1:]:
-                    cell.outputs = [
-                        {
-                            "output_type": "stream",
-                            "name": "stderr",
-                            "text": "previous cell failed to execute\n",
-                        }
-                    ]
-=======
         codes = [c for c, _ in cells]
         md5s = [m for _, m in cells]
         combined = "".join(md5s).encode()
@@ -161,10 +133,26 @@
             ep = ExecutePreprocessor(kernel_name="python3", timeout=300, allow_errors=True)
             try:
                 ep.preprocess(nb, {"metadata": {"path": str(Path(src).parent)}})
-            except Exception:
-                pass  # errors are captured in cell outputs
+            except Exception as e:
+                tb = traceback.format_exc()
+                if nb.cells:
+                    nb.cells[0].outputs = [
+                        {
+                            "output_type": "error",
+                            "ename": type(e).__name__,
+                            "evalue": str(e),
+                            "traceback": tb.splitlines(),
+                        }
+                    ]
+                    for cell in nb.cells[1:]:
+                        cell.outputs = [
+                            {
+                                "output_type": "stream",
+                                "name": "stderr",
+                                "text": "previous cell failed to execute\n",
+                            }
+                        ]
             nbformat.write(nb, nb_path)
->>>>>>> 6dc14b60
         for idx, cell in enumerate(nb.cells, start=1):
             html = outputs_to_html(cell.get("outputs", []))
             results[(src, idx)] = html
@@ -387,14 +375,8 @@
             code = match.group(1)
             md5 = hashlib.md5(code.encode()).hexdigest()
             src_rel = str(src)
-<<<<<<< HEAD
-            code_blocks.setdefault(src_rel, []).append(code)
-            return f'<div data-script="{src_rel}" data-index="{idx}" data-md5="{md5}"></div>'
-
-=======
             code_blocks.setdefault(src_rel, []).append((code, md5))
             return f"<div data-script=\"{src_rel}\" data-index=\"{idx}\" data-md5=\"{md5}\"></div>"
->>>>>>> 6dc14b60
         text = code_pattern.sub(repl_code, text)
         dest.write_text(text)
     return code_blocks
