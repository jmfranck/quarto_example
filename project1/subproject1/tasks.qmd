--- conflicted
+++ resolved
@@ -8,28 +8,20 @@
 
 ### Question: Improve Data Processing
 
-<<<<<<< HEAD
-#### Task 1 {#task:1}
+#### Task 1 {#sec:task1}
 
-=======
-#### Task 1 {#sec:task1}
->>>>>>> a84afc61
 Implement data normalization for the dataset.
 <obs author="JMF" date="1/8/25 4:17pm">implemented the normalization!</obs>
 Let's also make sure that this $x^2$ is rendered as math with mathjax!!
 Also make sure that we have *italics* and **bold**.
 
-<<<<<<< HEAD
-#### Task 2 {#task:2}
+#### Task 2 {#sec:task2}
 
 Write visualization routines for exploratory analysis.
+
 ```{python}
 from numpy import r_
 from pylab import plot, legend
 plot(r_[0:10], label='a line!')
 legend()
-```
-=======
-#### Task 2 {#sec:task2}
-Write visualization routines for exploratory analysis.
->>>>>>> a84afc61
+```